--- conflicted
+++ resolved
@@ -26,11 +26,7 @@
 from logbook.base import CRITICAL, ERROR, WARNING, NOTICE, INFO, DEBUG, \
      NOTSET, level_name_property, _missing, lookup_level, \
      Flags, ContextObject, ContextStackManager
-<<<<<<< HEAD
-from logbook.helpers import rename, F, b, _is_text_stream
-=======
-from logbook.helpers import any, rename, F
->>>>>>> caf0e6a0
+from logbook.helpers import any, rename, F, b, _is_text_stream
 
 
 DEFAULT_FORMAT_STRING = (
@@ -346,19 +342,11 @@
 
     def hash_record_raw(self, record):
         """Returns a hashlib object with the hash of the record."""
-<<<<<<< HEAD
-        hash = hashlib.sha1()
+        hash = sha1()
         hash.update(('%d\x00' % record.level).encode('ascii'))
         hash.update((record.channel or u'').encode('utf-8') + b('\x00'))
         hash.update(record.filename.encode('utf-8') + b('\x00'))
         hash.update(b(str(record.lineno)))
-=======
-        hash = sha1()
-        hash.update('%d\x00' % record.level)
-        hash.update((record.channel or u'').encode('utf-8') + '\x00')
-        hash.update(record.filename.encode('utf-8') + '\x00')
-        hash.update(str(record.lineno))
->>>>>>> caf0e6a0
         return hash
 
     def hash_record(self, record):
