--- conflicted
+++ resolved
@@ -1,5 +1 @@
-<<<<<<< HEAD
-__version__ = "1.5.1"
-=======
-__version__ = "1.5.2"
->>>>>>> fcb0f723
+__version__ = "1.5.2"